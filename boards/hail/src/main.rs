//! Board file for Hail development platform.
//!
//! - <https://github.com/tock/tock/tree/master/boards/hail>
//! - <https://github.com/lab11/hail>

#![no_std]
// Disable this attribute when documenting, as a workaround for
// https://github.com/rust-lang/rust/issues/62184.
#![cfg_attr(not(doc), no_main)]
#![deny(missing_docs)]

use capsules::driver_debug;
use capsules::virtual_alarm::VirtualMuxAlarm;
use capsules::virtual_i2c::{I2CDevice, MuxI2C};
use capsules::virtual_spi::VirtualSpiMasterDevice;
use kernel::capabilities;
use kernel::common::dynamic_deferred_call::{DynamicDeferredCall, DynamicDeferredCallClientState};
use kernel::component::Component;
use kernel::hil;
use kernel::hil::i2c::I2CMaster;
use kernel::hil::led::LedLow;
use kernel::hil::Controller;
use kernel::Platform;
#[allow(unused_imports)]
use kernel::{create_capability, debug, debug_gpio, static_init};
use sam4l::adc::Channel;
use sam4l::chip::Sam4lDefaultPeripherals;

/// Support routines for debugging I/O.
///
/// Note: Use of this module will trample any other USART0 configuration.
pub mod io;
#[allow(dead_code)]
mod test_take_map_cell;

// State for loading and holding applications.

// Number of concurrent processes this platform supports.
const NUM_PROCS: usize = 20;

// Actual memory for holding the active process structures.
static mut PROCESSES: [Option<&'static dyn kernel::procs::Process>; NUM_PROCS] = [None; NUM_PROCS];

static mut CHIP: Option<&'static sam4l::chip::Sam4l<Sam4lDefaultPeripherals>> = None;

/// Dummy buffer that causes the linker to reserve enough space for the stack.
#[no_mangle]
#[link_section = ".stack_buffer"]
pub static mut STACK_MEMORY: [u8; 0x1000] = [0; 0x1000];

// A structure representing this platform that holds references to all
// capsules for this platform.
driver_debug! {
    struct Hail {
        console: &'static capsules::console::Console<'static>,
        gpio: &'static capsules::gpio::GPIO<'static, sam4l::gpio::GPIOPin<'static>>,
        alarm: &'static capsules::alarm::AlarmDriver<
            'static,
            VirtualMuxAlarm<'static, sam4l::ast::Ast<'static>>,
        >,
        ambient_light: &'static capsules::ambient_light::AmbientLight<'static>,
        temp: &'static capsules::temperature::TemperatureSensor<'static>,
        ninedof: &'static capsules::ninedof::NineDof<'static>,
        humidity: &'static capsules::humidity::HumiditySensor<'static>,
        spi: &'static capsules::spi_controller::Spi<
            'static,
            VirtualSpiMasterDevice<'static, sam4l::spi::SpiHw>,
        >,
        nrf51822: &'static capsules::nrf51822_serialization::Nrf51822Serialization<'static>,
        adc: &'static capsules::adc::AdcDedicated<'static, sam4l::adc::Adc>,
        led: &'static capsules::led::LedDriver<'static, LedLow<'static, sam4l::gpio::GPIOPin<'static>>>,
        button: &'static capsules::button::Button<'static, sam4l::gpio::GPIOPin<'static>>,
        rng: &'static capsules::rng::RngDriver<'static>,
        ipc: kernel::ipc::IPC<NUM_PROCS>,
        crc: &'static capsules::crc::Crc<'static, sam4l::crccu::Crccu<'static>>,
        dac: &'static capsules::dac::Dac<'static>,
    }
}

/// Mapping of integer syscalls to objects that implement syscalls.
impl Platform for Hail {
    fn with_driver<F, R>(&self, driver_num: usize, f: F) -> R
    where
        F: FnOnce(Option<&dyn kernel::Driver>) -> R,
    {
        match driver_num {
            capsules::console::DRIVER_NUM => f(Some(self.console)),
            capsules::gpio::DRIVER_NUM => f(Some(self.gpio)),

            capsules::alarm::DRIVER_NUM => f(Some(self.alarm)),
            capsules::spi_controller::DRIVER_NUM => f(Some(self.spi)),
            capsules::nrf51822_serialization::DRIVER_NUM => f(Some(self.nrf51822)),
            capsules::ambient_light::DRIVER_NUM => f(Some(self.ambient_light)),
            capsules::adc::DRIVER_NUM => f(Some(self.adc)),
            capsules::led::DRIVER_NUM => f(Some(self.led)),
            capsules::button::DRIVER_NUM => f(Some(self.button)),
            capsules::humidity::DRIVER_NUM => f(Some(self.humidity)),
            capsules::temperature::DRIVER_NUM => f(Some(self.temp)),
            capsules::ninedof::DRIVER_NUM => f(Some(self.ninedof)),

            capsules::rng::DRIVER_NUM => f(Some(self.rng)),

            capsules::crc::DRIVER_NUM => f(Some(self.crc)),

            capsules::dac::DRIVER_NUM => f(Some(self.dac)),

            kernel::ipc::DRIVER_NUM => f(Some(&self.ipc)),
            _ => f(None),
        }
    }
}

/// Helper function called during bring-up that configures multiplexed I/O.
unsafe fn set_pin_primary_functions(peripherals: &Sam4lDefaultPeripherals) {
    use sam4l::gpio::PeripheralFunction::{A, B};

    peripherals.pa[04].configure(Some(A)); // A0 - ADC0
    peripherals.pa[05].configure(Some(A)); // A1 - ADC1
                                           // DAC/WKP mode
    peripherals.pa[06].configure(Some(A)); // DAC
    peripherals.pa[07].configure(None); //... WKP - Wakeup
                                        // // Analog Comparator Mode
                                        // peripherals.pa[06].configure(Some(E)); // ACAN0 - ACIFC
                                        // peripherals.pa[07].configure(Some(E)); // ACAP0 - ACIFC
    peripherals.pa[08].configure(Some(A)); // FTDI_RTS - USART0 RTS
    peripherals.pa[09].configure(None); //... ACC_INT1 - FXOS8700CQ Interrupt 1
    peripherals.pa[10].configure(None); //... unused
    peripherals.pa[11].configure(Some(A)); // FTDI_OUT - USART0 RX FTDI->SAM4L
    peripherals.pa[12].configure(Some(A)); // FTDI_IN - USART0 TX SAM4L->FTDI
    peripherals.pa[13].configure(None); //... RED_LED
    peripherals.pa[14].configure(None); //... BLUE_LED
    peripherals.pa[15].configure(None); //... GREEN_LED
    peripherals.pa[16].configure(None); //... BUTTON - User Button
    peripherals.pa[17].configure(None); //... !NRF_RESET - Reset line for nRF51822
    peripherals.pa[18].configure(None); //... ACC_INT2 - FXOS8700CQ Interrupt 2
    peripherals.pa[19].configure(None); //... unused
    peripherals.pa[20].configure(None); //... !LIGHT_INT - ISL29035 Light Sensor Interrupt
                                        // SPI Mode
    peripherals.pa[21].configure(Some(A)); // D3 - SPI MISO
    peripherals.pa[22].configure(Some(A)); // D2 - SPI MOSI
    peripherals.pa[23].configure(Some(A)); // D4 - SPI SCK
    peripherals.pa[24].configure(Some(A)); // D5 - SPI CS0
                                           // // I2C Mode
                                           // peripherals.pa[21].configure(None); // D3
                                           // peripherals.pa[22].configure(None); // D2
                                           // peripherals.pa[23].configure(Some(B)); // D4 - TWIMS0 SDA
                                           // peripherals.pa[24].configure(Some(B)); // D5 - TWIMS0 SCL
                                           // UART Mode
    peripherals.pa[25].configure(Some(B)); // RX - USART2 RXD
    peripherals.pa[26].configure(Some(B)); // TX - USART2 TXD

    peripherals.pb[00].configure(Some(A)); // SENSORS_SDA - TWIMS1 SDA
    peripherals.pb[01].configure(Some(A)); // SENSORS_SCL - TWIMS1 SCL
                                           // ADC Mode
    peripherals.pb[02].configure(Some(A)); // A2 - ADC3
    peripherals.pb[03].configure(Some(A)); // A3 - ADC4
                                           // // Analog Comparator Mode
                                           // peripherals.pb[02].configure(Some(E)); // ACBN0 - ACIFC
                                           // peripherals.pb[03].configure(Some(E)); // ACBP0 - ACIFC
    peripherals.pb[04].configure(Some(A)); // A4 - ADC5
    peripherals.pb[05].configure(Some(A)); // A5 - ADC6
    peripherals.pb[06].configure(Some(A)); // NRF_CTS - USART3 RTS
    peripherals.pb[07].configure(Some(A)); // NRF_RTS - USART3 CTS
    peripherals.pb[08].configure(None); //... NRF_INT - Interrupt line nRF->SAM4L
    peripherals.pb[09].configure(Some(A)); // NRF_OUT - USART3 RXD
    peripherals.pb[10].configure(Some(A)); // NRF_IN - USART3 TXD
    peripherals.pb[11].configure(None); //... D6
    peripherals.pb[12].configure(None); //... D7
    peripherals.pb[13].configure(None); //... unused
    peripherals.pb[14].configure(None); //... D0
    peripherals.pb[15].configure(None); //... D1
}

/// Board's main function.
///
/// This is called from the reset handler after memory initialization is
/// complete.
#[no_mangle]
pub unsafe fn main() {
    sam4l::init();
    let pm = static_init!(sam4l::pm::PowerManager, sam4l::pm::PowerManager::new());
    let peripherals = static_init!(Sam4lDefaultPeripherals, Sam4lDefaultPeripherals::new(pm));

    pm.setup_system_clock(
        sam4l::pm::SystemClockSource::PllExternalOscillatorAt48MHz {
            frequency: sam4l::pm::OscillatorFrequency::Frequency16MHz,
            startup_mode: sam4l::pm::OscillatorStartup::SlowStart,
        },
        &peripherals.flash_controller,
    );

    // Source 32Khz and 1Khz clocks from RC23K (SAM4L Datasheet 11.6.8)
    sam4l::bpm::set_ck32source(sam4l::bpm::CK32Source::RC32K);

    set_pin_primary_functions(peripherals);
    peripherals.setup_dma();
    let chip = static_init!(
        sam4l::chip::Sam4l<Sam4lDefaultPeripherals>,
        sam4l::chip::Sam4l::new(pm, peripherals)
    );
    CHIP = Some(chip);

    let board_kernel = static_init!(kernel::Kernel, kernel::Kernel::new(&PROCESSES));

    // Create capabilities that the board needs to call certain protected kernel
    // functions.
    let process_management_capability =
        create_capability!(capabilities::ProcessManagementCapability);
    let main_loop_capability = create_capability!(capabilities::MainLoopCapability);
    let memory_allocation_capability = create_capability!(capabilities::MemoryAllocationCapability);

    // Configure kernel debug gpios as early as possible
    kernel::debug::assign_gpios(
        Some(&peripherals.pa[13]),
        Some(&peripherals.pa[15]),
        Some(&peripherals.pa[14]),
    );

    let dynamic_deferred_call_clients =
        static_init!([DynamicDeferredCallClientState; 2], Default::default());
    let dynamic_deferred_caller = static_init!(
        DynamicDeferredCall,
        DynamicDeferredCall::new(dynamic_deferred_call_clients)
    );
    DynamicDeferredCall::set_global_instance(dynamic_deferred_caller);

    // Initialize USART0 for Uart
    peripherals.usart0.set_mode(sam4l::usart::UsartMode::Uart);

    // Create a shared UART channel for the console and for kernel debug.
    let uart_mux = components::console::UartMuxComponent::new(
        &peripherals.usart0,
        115200,
        dynamic_deferred_caller,
    )
    .finalize(());
    uart_mux.initialize();

    hil::uart::Transmit::set_transmit_client(&peripherals.usart0, uart_mux);
    hil::uart::Receive::set_receive_client(&peripherals.usart0, uart_mux);

    // Setup the console and the process inspection console.
    let console = components::console::ConsoleComponent::new(board_kernel, uart_mux).finalize(());
    let process_console =
        components::process_console::ProcessConsoleComponent::new(board_kernel, uart_mux)
            .finalize(());
    components::debug_writer::DebugWriterComponent::new(uart_mux).finalize(());

    // Initialize USART3 for UART for the nRF serialization link.
    peripherals.usart3.set_mode(sam4l::usart::UsartMode::Uart);
    // Create the Nrf51822Serialization driver for passing BLE commands
    // over UART to the nRF51822 radio.
    let nrf_serialization = components::nrf51822::Nrf51822Component::new(
        &peripherals.usart3,
        &peripherals.pa[17],
        board_kernel,
    )
    .finalize(());

    let mux_alarm = components::alarm::AlarmMuxComponent::new(&peripherals.ast)
        .finalize(components::alarm_mux_component_helper!(sam4l::ast::Ast));
    peripherals.ast.configure(mux_alarm);

    let sensors_i2c = static_init!(
        MuxI2C<'static>,
        MuxI2C::new(&peripherals.i2c1, None, dynamic_deferred_caller)
    );
    peripherals.i2c1.set_master_client(sensors_i2c);

    // SI7021 Temperature / Humidity Sensor, address: 0x40
    let si7021 = components::si7021::SI7021Component::new(sensors_i2c, mux_alarm, 0x40)
        .finalize(components::si7021_component_helper!(sam4l::ast::Ast));
    let temp =
        components::temperature::TemperatureComponent::new(board_kernel, si7021).finalize(());
    let humidity = components::si7021::HumidityComponent::new(board_kernel, si7021).finalize(());

    // Configure the ISL29035, device address 0x44
    let ambient_light =
        components::isl29035::AmbientLightComponent::new(board_kernel, sensors_i2c, mux_alarm)
            .finalize(components::isl29035_component_helper!(sam4l::ast::Ast));

    // Alarm
    let alarm = components::alarm::AlarmDriverComponent::new(board_kernel, mux_alarm)
        .finalize(components::alarm_component_helper!(sam4l::ast::Ast));

    // FXOS8700CQ accelerometer, device address 0x1e
    let fxos8700_i2c = static_init!(I2CDevice, I2CDevice::new(sensors_i2c, 0x1e));
    let fxos8700 = static_init!(
        capsules::fxos8700cq::Fxos8700cq<'static>,
        capsules::fxos8700cq::Fxos8700cq::new(
            fxos8700_i2c,
            &peripherals.pa[9],
            &mut capsules::fxos8700cq::BUF
        )
    );
    fxos8700_i2c.set_client(fxos8700);
    peripherals.pa[9].set_client(fxos8700);

    let ninedof = components::ninedof::NineDofComponent::new(board_kernel)
        .finalize(components::ninedof_component_helper!(fxos8700));

    // SPI
    // Set up a SPI MUX, so there can be multiple clients.
    let mux_spi = components::spi::SpiMuxComponent::new(&peripherals.spi)
        .finalize(components::spi_mux_component_helper!(sam4l::spi::SpiHw));
    // Create the SPI system call capsule.
    let spi_syscalls = components::spi::SpiSyscallComponent::new(board_kernel, mux_spi, 0)
        .finalize(components::spi_syscall_component_helper!(sam4l::spi::SpiHw));

    // LEDs
    let led = components::led::LedsComponent::new(components::led_component_helper!(
        LedLow<'static, sam4l::gpio::GPIOPin>,
        LedLow::new(&peripherals.pa[13]), // Red
        LedLow::new(&peripherals.pa[15]), // Green
        LedLow::new(&peripherals.pa[14]), // Blue
    ))
    .finalize(components::led_component_buf!(
        LedLow<'static, sam4l::gpio::GPIOPin>
    ));

    // BUTTONs
    let button = components::button::ButtonComponent::new(
        board_kernel,
        components::button_component_helper!(
            sam4l::gpio::GPIOPin,
            (
                &peripherals.pa[16],
                kernel::hil::gpio::ActivationMode::ActiveLow,
                kernel::hil::gpio::FloatingState::PullNone
            )
        ),
    )
    .finalize(components::button_component_buf!(sam4l::gpio::GPIOPin));

    // Setup ADC
    let adc_channels = static_init!(
        [sam4l::adc::AdcChannel; 6],
        [
            sam4l::adc::AdcChannel::new(Channel::AD0), // A0
            sam4l::adc::AdcChannel::new(Channel::AD1), // A1
            sam4l::adc::AdcChannel::new(Channel::AD3), // A2
            sam4l::adc::AdcChannel::new(Channel::AD4), // A3
            sam4l::adc::AdcChannel::new(Channel::AD5), // A4
            sam4l::adc::AdcChannel::new(Channel::AD6), // A5
        ]
    );
    // Capsule expects references inside array bc it was built assuming model in which
    // global structs are used, so this is a bit of a hack to pass it what it wants.
    let ref_channels = static_init!(
        [&sam4l::adc::AdcChannel; 6],
        [
            &adc_channels[0],
            &adc_channels[1],
            &adc_channels[2],
            &adc_channels[3],
            &adc_channels[4],
            &adc_channels[5],
        ]
    );
    let adc = static_init!(
        capsules::adc::AdcDedicated<'static, sam4l::adc::Adc>,
        capsules::adc::AdcDedicated::new(
            &peripherals.adc,
            board_kernel.create_grant(&memory_allocation_capability),
            ref_channels,
            &mut capsules::adc::ADC_BUFFER1,
            &mut capsules::adc::ADC_BUFFER2,
            &mut capsules::adc::ADC_BUFFER3
        )
    );
    peripherals.adc.set_client(adc);

    // Setup RNG
    let rng = components::rng::RngComponent::new(board_kernel, &peripherals.trng).finalize(());

    // set GPIO driver controlling remaining GPIO pins
    let gpio = components::gpio::GpioComponent::new(
        board_kernel,
        components::gpio_component_helper!(
            sam4l::gpio::GPIOPin,
            0 => &peripherals.pb[14], // D0
            1 => &peripherals.pb[15], // D1
            2 => &peripherals.pb[11], // D6
            3 => &peripherals.pb[12]  // D7
        ),
    )
    .finalize(components::gpio_component_buf!(sam4l::gpio::GPIOPin));

    // CRC
    let crc = components::crc::CrcComponent::new(board_kernel, &peripherals.crccu)
        .finalize(components::crc_component_helper!(sam4l::crccu::Crccu));

    // DAC
    let dac = static_init!(
        capsules::dac::Dac<'static>,
        capsules::dac::Dac::new(&peripherals.dac)
    );

    // // DEBUG Restart All Apps
    // //
    // // Uncomment to enable a button press to restart all apps.
    // //
    // // Create a dummy object that provides the `ProcessManagementCapability` to
    // // the `debug_process_restart` capsule.
    // struct ProcessMgmtCap;
    // unsafe impl capabilities::ProcessManagementCapability for ProcessMgmtCap {}
    // let debug_process_restart = static_init!(
    //     capsules::debug_process_restart::DebugProcessRestart<
    //         ProcessMgmtCap,
    //     >,
    //     capsules::debug_process_restart::DebugProcessRestart::new(
    //         board_kernel,
    //         &peripherals.pa[16],
    //         ProcessMgmtCap
    //     )
    // );
    // peripherals.pa[16].set_client(debug_process_restart);

    // Configure application fault policy
    let fault_policy = static_init!(
        kernel::procs::ThresholdRestartThenPanicFaultPolicy,
        kernel::procs::ThresholdRestartThenPanicFaultPolicy::new(4)
    );

    let hail = Hail {
        console,
        gpio,
        alarm,
        ambient_light,
        temp,
        humidity,
        ninedof,
        spi: spi_syscalls,
        nrf51822: nrf_serialization,
        adc,
        led,
        button,
        rng,
        ipc: kernel::ipc::IPC::new(board_kernel, &memory_allocation_capability),
        crc,
        dac,
    };

    // Setup the UART bus for nRF51 serialization..
    hail.nrf51822.initialize();

<<<<<<< HEAD
    process_console.start(driver_debug_str);
=======
    let _ = process_console.start();
>>>>>>> 8d5b4a97

    // Uncomment to measure overheads for TakeCell and MapCell:
    // test_take_map_cell::test_take_map_cell();

    debug!("Initialization complete. Entering main loop.");

    /// These symbols are defined in the linker script.
    extern "C" {
        /// Beginning of the ROM region containing app images.
        static _sapps: u8;
        /// End of the ROM region containing app images.
        static _eapps: u8;
        /// Beginning of the RAM region for app memory.
        static mut _sappmem: u8;
        /// End of the RAM region for app memory.
        static _eappmem: u8;
    }

    kernel::procs::load_processes(
        board_kernel,
        chip,
        core::slice::from_raw_parts(
            &_sapps as *const u8,
            &_eapps as *const u8 as usize - &_sapps as *const u8 as usize,
        ),
        core::slice::from_raw_parts_mut(
            &mut _sappmem as *mut u8,
            &_eappmem as *const u8 as usize - &_sappmem as *const u8 as usize,
        ),
        &mut PROCESSES,
        fault_policy,
        &process_management_capability,
    )
    .unwrap_or_else(|err| {
        debug!("Error loading processes!");
        debug!("{:?}", err);
    });

    let scheduler = components::sched::round_robin::RoundRobinComponent::new(&PROCESSES)
        .finalize(components::rr_component_helper!(NUM_PROCS));
    board_kernel.kernel_loop(
        &hail,
        chip,
        Some(&hail.ipc),
        scheduler,
        &main_loop_capability,
    );
}<|MERGE_RESOLUTION|>--- conflicted
+++ resolved
@@ -444,11 +444,8 @@
     // Setup the UART bus for nRF51 serialization..
     hail.nrf51822.initialize();
 
-<<<<<<< HEAD
     process_console.start(driver_debug_str);
-=======
-    let _ = process_console.start();
->>>>>>> 8d5b4a97
+
 
     // Uncomment to measure overheads for TakeCell and MapCell:
     // test_take_map_cell::test_take_map_cell();
