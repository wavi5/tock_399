// Licensed under the Apache License, Version 2.0 or the MIT License.
// SPDX-License-Identifier: Apache-2.0 OR MIT
// Copyright Tock Contributors 2022.

//! Interface for Tock kernel schedulers.

pub mod cooperative;
pub mod mlfq;
pub mod priority;
pub mod round_robin;

use crate::deferred_call::DeferredCall;
use crate::platform::chip::Chip;
use crate::process::ProcessId;
use crate::process::StoppedExecutingReason;

/// Trait which any scheduler must implement.
pub trait Scheduler<C: Chip> {
    /// Decide which process to run next.
    ///
    /// The scheduler must decide whether to run a process, and if so, which
    /// one. If the scheduler chooses not to run a process, it can request that
    /// the chip enter sleep mode.
    ///
    /// If the scheduler selects a process to run it must provide its `ProcessId`
    /// and an optional timeslice length in microseconds to provide to that
    /// process. If the timeslice is `None`, the process will be run
    /// cooperatively (i.e. without preemption). Otherwise the process will run
    /// with a timeslice set to the specified length.
    fn next(&self) -> SchedulingDecision;

    /// Inform the scheduler of why the last process stopped executing, and how
    /// long it executed for. Notably, `execution_time_us` will be `None`
    /// if the the scheduler requested this process be run cooperatively.
    fn result(&self, result: StoppedExecutingReason, execution_time_us: Option<u32>);

    /// Tell the scheduler to execute kernel work such as interrupt bottom
    /// halves and dynamic deferred calls. Most schedulers will use this default
    /// implementation, but schedulers which at times wish to defer interrupt
    /// handling will reimplement it.
    ///
    /// Providing this interface allows schedulers to fully manage how the main
    /// kernel loop executes. For example, a more advanced scheduler that
    /// attempts to help processes meet their deadlines may need to defer bottom
    /// half interrupt handling or to selectively service certain interrupts.
    /// Or, a power aware scheduler may want to selectively choose what work to
    /// complete at any time to meet power requirements.
    ///
    /// Custom implementations of this function must be very careful, however,
    /// as this function is called in the core kernel loop.
    unsafe fn execute_kernel_work(&self, chip: &C) {
        chip.service_pending_interrupts();
        while DeferredCall::has_tasks() && !chip.has_pending_interrupts() {
            DeferredCall::service_next_pending();
        }
<<<<<<< HEAD
        // todo: maybe handle external syscalls here (deprecated?)
=======
        // Execute work from external driver
>>>>>>> ac0b50a9
    }

    /// Ask the scheduler whether to take a break from executing userspace
    /// processes to handle kernel tasks. Most schedulers will use this default
    /// implementation, which always prioritizes kernel work, but schedulers
    /// that wish to defer interrupt handling may reimplement it.
    unsafe fn do_kernel_work_now(&self, chip: &C) -> bool {
        chip.has_pending_interrupts() || DeferredCall::has_tasks() // External driver has work to be done
    }

    /// Ask the scheduler whether to continue trying to execute a process.
    ///
    /// Once a process is scheduled the kernel will try to execute it until it
    /// has no more work to do or exhausts its timeslice. The kernel will call
    /// this function before every loop to check with the scheduler if it wants
    /// to continue trying to execute this process.
    ///
    /// Most schedulers will use this default implementation, which causes the
    /// `do_process()` loop to return if there are interrupts or deferred calls
    /// that need to be serviced. However, schedulers which wish to defer
    /// interrupt handling may change this, or priority schedulers which wish to
    /// check if the execution of the current process has caused a higher
    /// priority process to become ready (such as in the case of IPC). If this
    /// returns `false`, then `do_process` will exit with a `KernelPreemption`.
    ///
    /// `id` is the identifier of the currently active process.
    unsafe fn continue_process(&self, _id: ProcessId, chip: &C) -> bool {
        !(chip.has_pending_interrupts() || DeferredCall::has_tasks())
    }
}

/// Enum representing the actions the scheduler can request in each call to
/// `scheduler.next()`.
#[derive(Copy, Clone)]
pub enum SchedulingDecision {
    /// Tell the kernel to run the specified process with the passed timeslice.
    /// If `None` is passed as a timeslice, the process will be run
    /// cooperatively.
    RunProcess((ProcessId, Option<u32>)),

    /// Tell the kernel to go to sleep. Notably, if the scheduler asks the
    /// kernel to sleep when kernel tasks are ready, the kernel will not sleep,
    /// and will instead restart the main loop and call `next()` again.
    TrySleep,
}<|MERGE_RESOLUTION|>--- conflicted
+++ resolved
@@ -52,12 +52,9 @@
         chip.service_pending_interrupts();
         while DeferredCall::has_tasks() && !chip.has_pending_interrupts() {
             DeferredCall::service_next_pending();
-        }
-<<<<<<< HEAD
+      }
         // todo: maybe handle external syscalls here (deprecated?)
-=======
         // Execute work from external driver
->>>>>>> ac0b50a9
     }
 
     /// Ask the scheduler whether to take a break from executing userspace
