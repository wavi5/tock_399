--- conflicted
+++ resolved
@@ -58,13 +58,8 @@
     }
 }
 
-<<<<<<< HEAD
-impl<A: Alarm<'a>> Alarm<'a> for VirtualMuxAlarm<'a, A> {
+impl<'a, A: Alarm<'a>> Alarm<'a> for VirtualMuxAlarm<'a, A> {
     fn set_alarm_client(&'a self, client: &'a dyn time::AlarmClient) {
-=======
-impl<'a, A: Alarm<'a>> Alarm<'a> for VirtualMuxAlarm<'a, A> {
-    fn set_client(&'a self, client: &'a dyn time::AlarmClient) {
->>>>>>> 313a5e12
         self.mux.virtual_alarms.push_head(self);
         // Reset the alarm state: should it do this? Does not seem
         // to be semantically correct. What if you just wanted to
@@ -129,15 +124,9 @@
     }
 }
 
-<<<<<<< HEAD
-impl<A: Alarm<'a>> time::AlarmClient for VirtualMuxAlarm<'a, A> {
+impl<'a, A: Alarm<'a>> time::AlarmClient for VirtualMuxAlarm<'a, A> {
     fn alarm(&self) {
         self.client.map(|client| client.alarm());
-=======
-impl<'a, A: Alarm<'a>> time::AlarmClient for VirtualMuxAlarm<'a, A> {
-    fn fired(&self) {
-        self.client.map(|client| client.fired());
->>>>>>> 313a5e12
     }
 }
 
@@ -159,30 +148,13 @@
     }
 }
 
-<<<<<<< HEAD
-impl<A: Alarm<'a>> time::AlarmClient for MuxAlarm<'a, A> {
+impl<'a, A: Alarm<'a>> time::AlarmClient for MuxAlarm<'a, A> {
     fn alarm(&self) {
         // The "now" is when the alarm fired, not the current
         // time; this is case there was some delay. This also
         // ensures that all other timers are >= now.
         let now = self.alarm.get_alarm();
         //debug!("Alarm virtualizer: alarm called at {}", now.into_u32());
-=======
-fn has_expired(alarm: u32, now: u32, prev: u32) -> bool {
-    now.wrapping_sub(prev) >= alarm.wrapping_sub(prev)
-}
-
-impl<'a, A: Alarm<'a>> time::AlarmClient for MuxAlarm<'a, A> {
-    fn fired(&self) {
-        let now = self.alarm.now();
-
-        // Capture this before the loop because it can change while checking
-        // each alarm. If a timer fires, it can immediately set a new timer
-        // by calling `VirtualMuxAlarm.set_alarm()` which can change `self.prev`
-        // to the current timer time.
-        let prev = self.prev.get();
-
->>>>>>> 313a5e12
         // Check whether to fire each alarm. At this level, alarms are one-shot,
         // so a repeating client will set it again in the alarm() callback.
         self.virtual_alarms
