//! Virtualize the Alarm interface to enable multiple users of an underlying
//! alarm hardware peripheral.

use core::cell::Cell;
use kernel::common::cells::OptionalCell;
use kernel::common::{List, ListLink, ListNode};
<<<<<<< HEAD
use kernel::debug;
=======
//use kernel::debug;
>>>>>>> a97b7cd6
use kernel::hil::time::{self, Alarm, Ticks, Time};
use kernel::ReturnCode;

/// An object to multiplex multiple "virtual" alarms over a single underlying alarm. A
/// `VirtualMuxAlarm` is a node in a linked list of alarms that share the same underlying alarm.
pub struct VirtualMuxAlarm<'a, A: Alarm<'a>> {
    /// Underlying alarm which multiplexes all these virtual alarm.
    mux: &'a MuxAlarm<'a, A>,
    /// Reference time point when this alarm was setup.
    reference: Cell<A::Ticks>,
    /// Duration of this alarm w.r.t. the reference time point. In other words, this alarm should
    /// fire at `reference + dt`.
    dt: Cell<A::Ticks>,
    /// Whether this alarm is currently armed, i.e. whether it should fire when the time has
    /// elapsed.
    armed: Cell<bool>,
    /// Next alarm in the list.
    next: ListLink<'a, VirtualMuxAlarm<'a, A>>,
    /// Alarm client for this node in the list.
    client: OptionalCell<&'a dyn time::AlarmClient>,
}

impl<'a, A: Alarm<'a>> ListNode<'a, VirtualMuxAlarm<'a, A>> for VirtualMuxAlarm<'a, A> {
    fn next(&self) -> &'a ListLink<VirtualMuxAlarm<'a, A>> {
        &self.next
    }
}

impl<'a, A: Alarm<'a>> VirtualMuxAlarm<'a, A> {
    pub fn new(mux_alarm: &'a MuxAlarm<'a, A>) -> VirtualMuxAlarm<'a, A> {
        let zero = A::ticks_from_seconds(0);
        VirtualMuxAlarm {
            mux: mux_alarm,
            reference: Cell::new(zero),
            dt: Cell::new(zero),
            armed: Cell::new(false),
            next: ListLink::empty(),
            client: OptionalCell::empty(),
        }
    }
}

impl<'a, A: Alarm<'a>> Time for VirtualMuxAlarm<'a, A> {
    type Frequency = A::Frequency;
    type Ticks = A::Ticks;

    fn now(&self) -> Self::Ticks {
        self.mux.alarm.now()
    }
}

impl<'a, A: Alarm<'a>> Alarm<'a> for VirtualMuxAlarm<'a, A> {
    fn set_alarm_client(&'a self, client: &'a dyn time::AlarmClient) {
        self.mux.virtual_alarms.push_head(self);
        // Reset the alarm state: should it do this? Does not seem
        // to be semantically correct. What if you just wanted to
        // change the callback. Keeping it but skeptical. -pal
        self.reference.set(A::Ticks::from(0 as u32));
        self.dt.set(A::Ticks::from(0 as u32));
        self.armed.set(false);
        self.client.set(client);
    }

    fn disarm(&self) -> ReturnCode {
        if !self.armed.get() {
            return ReturnCode::SUCCESS;
        }

        self.armed.set(false);

        let enabled = self.mux.enabled.get() - 1;
        self.mux.enabled.set(enabled);

        // If there are not more enabled alarms, disable the underlying alarm
        // completely.
        if enabled == 0 {
            self.mux.alarm.disarm();
        }
        ReturnCode::SUCCESS
    }

    fn is_armed(&self) -> bool {
        self.armed.get()
    }

    fn set_alarm(&self, reference: Self::Ticks, dt: Self::Ticks) {
        let enabled = self.mux.enabled.get();

        if !self.armed.get() {
            self.mux.enabled.set(enabled + 1);
            self.armed.set(true);
        }

        // First alarm, so set it
        if enabled == 0 {
            self.mux.alarm.set_alarm(reference, dt);
        } else if self.mux.firing.get() == false {
            // If firing is true, the mux will scan all the alarms after
            // firing and pick the soonest one so do not need to modify the
            // mux. Otherwise, this is an alarm
            // started in a separate code path (e.g., another event).
            // If the current alarm doesn't fall within the range of
            // [reference, reference + dt), this means this new alarm
            // will fire sooner. This covers the case even when the new
            // alarm has already expired. -pal
            let cur_alarm = self.mux.alarm.get_alarm();
            if !cur_alarm.within_range(reference, reference.wrapping_add(dt)) {
                self.mux.alarm.set_alarm(reference, dt);
            } else {
                // current alarm will fire earlier, keep it
            }
        }
        self.reference.set(reference);
        self.dt.set(dt);
    }

    fn get_alarm(&self) -> Self::Ticks {
        self.reference.get().wrapping_add(self.dt.get())
    }

    fn minimum_dt(&self) -> Self::Ticks {
        self.mux.alarm.minimum_dt()
    }
}

impl<'a, A: Alarm<'a>> time::AlarmClient for VirtualMuxAlarm<'a, A> {
    fn alarm(&self) {
        self.client.map(|client| client.alarm());
    }
}

/// Structure to control a set of virtual alarms multiplexed together on top of a single alarm.
pub struct MuxAlarm<'a, A: Alarm<'a>> {
    /// Head of the linked list of virtual alarms multiplexed together.
    virtual_alarms: List<'a, VirtualMuxAlarm<'a, A>>,
    /// Number of virtual alarms that are currently enabled.
    enabled: Cell<usize>,
    /// Underlying alarm, over which the virtual alarms are multiplexed.
    alarm: &'a A,
    /// Whether we are firing; used to delay restarted alarms
    firing: Cell<bool>,
}

impl<'a, A: Alarm<'a>> MuxAlarm<'a, A> {
    pub const fn new(alarm: &'a A) -> MuxAlarm<'a, A> {
        MuxAlarm {
            virtual_alarms: List::new(),
            enabled: Cell::new(0),
            alarm: alarm,
            firing: Cell::new(false),
        }
    }
}

impl<'a, A: Alarm<'a>> time::AlarmClient for MuxAlarm<'a, A> {
    /// When the underlying alarm has fired, we have to multiplex this event back to the virtual
    /// alarms that should now fire.
    fn alarm(&self) {
        // The "now" is when the alarm fired, not the current
        // time; this is case there was some delay. This also
        // ensures that all other timers are >= now.
        let now = self.alarm.get_alarm();
<<<<<<< HEAD
        //debug!("Alarm virtualizer: alarm {} called at {}", now.into_u32(), self.alarm.now().into_u32());
=======
>>>>>>> a97b7cd6
        // Check whether to fire each alarm. At this level, alarms are one-shot,
        // so a repeating client will set it again in the alarm() callback.
        self.firing.set(true);
        self.virtual_alarms
            .iter()
            .filter(|cur| {
                cur.armed.get()
                    && !now.within_range(
                        cur.reference.get(),
                        cur.reference.get().wrapping_add(cur.dt.get()),
                    )
            })
            .for_each(|cur| {
                cur.armed.set(false);
                self.enabled.set(self.enabled.get() - 1);
<<<<<<< HEAD
                //debug!("  Virtualizer: {} outside {}-{}, fire!", now.into_u32(), cur.reference.get().into_u32(), cur.reference.get().wrapping_add(cur.dt.get()).into_u32());
=======
                //                debug!("  Virtualizer: {:?} outside {:?}-{:?}, fire!", now, cur.reference.get(), cur.reference.get().wrapping_add(cur.dt.get()));
>>>>>>> a97b7cd6
                cur.alarm();
            });
        self.firing.set(false);
        // Find the soonest alarm client (if any) and set the "next" underlying
        // alarm based on it.  This needs to happen after firing all expired
        // alarms since those may have reset new alarms.
        let next = self
            .virtual_alarms
            .iter()
            .filter(|cur| cur.armed.get())
            .min_by_key(|cur| {
                cur.reference
                    .get()
                    .wrapping_add(cur.dt.get())
                    .wrapping_sub(now)
<<<<<<< HEAD
                    .into_u32()
=======
>>>>>>> a97b7cd6
            });

        // Set the alarm.
        if let Some(valrm) = next {
            self.alarm.set_alarm(valrm.reference.get(), valrm.dt.get());
        } else {
            self.alarm.disarm();
        }
    }
}

#[cfg(test)]
mod test {
    use super::has_expired;

    #[test]
    fn has_expired_with_zero_reference() {
        assert_eq!(has_expired(1, 1, 0), true);
        assert_eq!(has_expired(1, 0, 0), false);
        assert_eq!(has_expired(0, 1, 0), true);
    }
}<|MERGE_RESOLUTION|>--- conflicted
+++ resolved
@@ -4,11 +4,7 @@
 use core::cell::Cell;
 use kernel::common::cells::OptionalCell;
 use kernel::common::{List, ListLink, ListNode};
-<<<<<<< HEAD
-use kernel::debug;
-=======
 //use kernel::debug;
->>>>>>> a97b7cd6
 use kernel::hil::time::{self, Alarm, Ticks, Time};
 use kernel::ReturnCode;
 
@@ -171,10 +167,6 @@
         // time; this is case there was some delay. This also
         // ensures that all other timers are >= now.
         let now = self.alarm.get_alarm();
-<<<<<<< HEAD
-        //debug!("Alarm virtualizer: alarm {} called at {}", now.into_u32(), self.alarm.now().into_u32());
-=======
->>>>>>> a97b7cd6
         // Check whether to fire each alarm. At this level, alarms are one-shot,
         // so a repeating client will set it again in the alarm() callback.
         self.firing.set(true);
@@ -190,11 +182,7 @@
             .for_each(|cur| {
                 cur.armed.set(false);
                 self.enabled.set(self.enabled.get() - 1);
-<<<<<<< HEAD
-                //debug!("  Virtualizer: {} outside {}-{}, fire!", now.into_u32(), cur.reference.get().into_u32(), cur.reference.get().wrapping_add(cur.dt.get()).into_u32());
-=======
                 //                debug!("  Virtualizer: {:?} outside {:?}-{:?}, fire!", now, cur.reference.get(), cur.reference.get().wrapping_add(cur.dt.get()));
->>>>>>> a97b7cd6
                 cur.alarm();
             });
         self.firing.set(false);
@@ -210,10 +198,6 @@
                     .get()
                     .wrapping_add(cur.dt.get())
                     .wrapping_sub(now)
-<<<<<<< HEAD
-                    .into_u32()
-=======
->>>>>>> a97b7cd6
             });
 
         // Set the alarm.
