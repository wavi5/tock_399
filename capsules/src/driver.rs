--- conflicted
+++ resolved
@@ -71,9 +71,6 @@
     Buzzer                = 0x90000,
     Screen                = 0x90001,
     Touch                 = 0x90002,
-<<<<<<< HEAD
-=======
     TextScreen            = 0x90003,
->>>>>>> b614902f
 }
 }